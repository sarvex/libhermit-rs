/*
 * Copyright (c) 2010, Stefan Lankes, RWTH Aachen University
 * All rights reserved.
 *
 * Redistribution and use in source and binary forms, with or without
 * modification, are permitted provided that the following conditions are met:
 *    * Redistributions of source code must retain the above copyright
 *      notice, this list of conditions and the following disclaimer.
 *    * Redistributions in binary form must reproduce the above copyright
 *      notice, this list of conditions and the following disclaimer in the
 *      documentation and/or other materials provided with the distribution.
 *    * Neither the name of the University nor the names of its contributors
 *      may be used to endorse or promote products derived from this
 *      software without specific prior written permission.
 *
 * THIS SOFTWARE IS PROVIDED BY THE COPYRIGHT HOLDERS AND CONTRIBUTORS "AS IS" AND
 * ANY EXPRESS OR IMPLIED WARRANTIES, INCLUDING, BUT NOT LIMITED TO, THE IMPLIED
 * WARRANTIES OF MERCHANTABILITY AND FITNESS FOR A PARTICULAR PURPOSE ARE
 * DISCLAIMED. IN NO EVENT SHALL THE REGENTS OR CONTRIBUTORS BE LIABLE FOR ANY
 * DIRECT, INDIRECT, INCIDENTAL, SPECIAL, EXEMPLARY, OR CONSEQUENTIAL DAMAGES
 * (INCLUDING, BUT NOT LIMITED TO, PROCUREMENT OF SUBSTITUTE GOODS OR SERVICES;
 * LOSS OF USE, DATA, OR PROFITS; OR BUSINESS INTERRUPTION) HOWEVER CAUSED AND
 * ON ANY THEORY OF LIABILITY, WHETHER IN CONTRACT, STRICT LIABILITY, OR TORT
 * (INCLUDING NEGLIGENCE OR OTHERWISE) ARISING IN ANY WAY OUT OF THE USE OF THIS
 * SOFTWARE, EVEN IF ADVISED OF THE POSSIBILITY OF SUCH DAMAGE.
 */

#include <hermit/stddef.h>
#include <hermit/stdlib.h>
#include <hermit/stdio.h>
#include <hermit/string.h>
#include <hermit/tasks.h>
#include <hermit/tasks_types.h>
#include <hermit/spinlock.h>
#include <hermit/time.h>
#include <hermit/errno.h>
#include <hermit/syscall.h>
#include <hermit/memory.h>
#include <hermit/logging.h>
#include <asm/tss.h>
#include <asm/processor.h>

/*
 * Note that linker symbols are not variables, they have no memory allocated for
 * maintaining a value, rather their address is their value.
 */
extern const void tls_start;
extern const void tls_end;
extern atomic_int32_t cpu_online;

#define TLS_OFFSET	8

/** @brief Array of task structures (aka PCB)
 *
 * A task's id will be its position in this array.
 */
static task_t task_table[MAX_TASKS] = { \
        [0]                 = {0, TASK_IDLE, 0, NULL, NULL, NULL, TASK_DEFAULT_FLAGS, 0, 0, 0, 0, NULL, 0, NULL, NULL, 0, 0, 0, NULL, FPU_STATE_INIT}, \
        [1 ... MAX_TASKS-1] = {0, TASK_INVALID, 0, NULL, NULL, NULL, TASK_DEFAULT_FLAGS, 0, 0, 0, 0, NULL, 0, NULL, NULL, 0, 0, 0, NULL, FPU_STATE_INIT}};

static spinlock_irqsave_t table_lock = SPINLOCK_IRQSAVE_INIT;

#if MAX_CORES > 1
static readyqueues_t readyqueues[MAX_CORES] = { \
		[0 ... MAX_CORES-1]   = {NULL, NULL, 0, 0, 0, {[0 ... MAX_PRIO-2] = {NULL, NULL}}, {NULL, NULL}, SPINLOCK_IRQSAVE_INIT}};
#else
static readyqueues_t readyqueues[1] = {[0] = {task_table+0, NULL, 0, 0, 0, {[0 ... MAX_PRIO-2] = {NULL, NULL}}, {NULL, NULL}, SPINLOCK_IRQSAVE_INIT}};
#endif

DEFINE_PER_CORE(task_t*, current_task, task_table+0);
DEFINE_PER_CORE(char*, kernel_stack, NULL);

#if MAX_CORES > 1
DEFINE_PER_CORE(uint32_t, __core_id, 0);
#endif

extern const void boot_stack;
extern const void boot_ist;


static void update_timer(task_t* first)
{
	if(first) {
		if(first->timeout > get_clock_tick()) {
			timer_deadline((uint32_t) (first->timeout - get_clock_tick()));
		} else {
			// workaround: start timer so new head will be serviced
			timer_deadline(1);
		}
	} else {
		// prevent spurious interrupts
		timer_disable();
	}
}


static void timer_queue_remove(uint32_t core_id, task_t* task)
{
	if(BUILTIN_EXPECT(!task, 0)) {
		return;
	}

	task_list_t* timer_queue = &readyqueues[core_id].timers;

#ifdef DYNAMIC_TICKS
	// if task is first in timer queue, we need to update the oneshot
	// timer for the next task
	if(timer_queue->first == task) {
		update_timer(task->next);
	}
#endif

	task_list_remove_task(timer_queue, task);
}


static void timer_queue_push(uint32_t core_id, task_t* task)
{
	task_list_t* timer_queue = &readyqueues[core_id].timers;

	spinlock_irqsave_lock(&readyqueues[core_id].lock);

	task_t* first = timer_queue->first;

	if(!first) {
		timer_queue->first = timer_queue->last = task;
		task->next = task->prev = NULL;

        #ifdef DYNAMIC_TICKS
		    update_timer(task);
        #endif
	} else {
		// lookup position where to insert task
		task_t* tmp = first;
		while(tmp && (task->timeout >= tmp->timeout))
			tmp = tmp->next;

		if(!tmp) {
			// insert at the end of queue
			task->next = NULL;
			task->prev = timer_queue->last;

			// there has to be a last element because there is also a first one
			timer_queue->last->next = task;
			timer_queue->last = task;
		} else {
			task->next = tmp;
			task->prev = tmp->prev;
			tmp->prev = task;

			if(task->prev)
				task->prev->next = task;

			if(timer_queue->first == tmp) {
				timer_queue->first = task;

                #ifdef DYNAMIC_TICKS
				    update_timer(task);
                #endif
			}
		}
	}

	spinlock_irqsave_unlock(&readyqueues[core_id].lock);
}


static void readyqueues_push_back(uint32_t core_id, task_t* task)
{
	// idle task (prio=0) doesn't have a queue
	task_list_t* readyqueue = &readyqueues[core_id].queue[task->prio - 1];

	task_list_push_back(readyqueue, task);

	// update priority bitmap
	readyqueues[core_id].prio_bitmap |= (1 << task->prio);

	// increase the number of ready tasks
	readyqueues[core_id].nr_tasks++;
}


static void readyqueues_remove(uint32_t core_id, task_t* task)
{
	// idle task (prio=0) doesn't have a queue
	task_list_t* readyqueue = &readyqueues[core_id].queue[task->prio - 1];

	task_list_remove_task(readyqueue, task);

	// no valid task in queue => update priority bitmap
	if (readyqueue->first == NULL)
		readyqueues[core_id].prio_bitmap &= ~(1 << task->prio);

	// reduce the number of ready tasks
	readyqueues[core_id].nr_tasks--;
}


void check_scheduling(void)
{
	if (!is_irq_enabled())
		return;

	uint32_t prio = get_highest_priority();
	task_t* curr_task = per_core(current_task);

	if (prio > curr_task->prio) {
		reschedule();
#ifdef DYNAMIC_TICKS
	} else if (prio == curr_task->prio) {
		// if a task is ready, check if the current task runs already one tick (one time slice)
		// => reschedule to realize round robin

		const uint64_t diff_cycles = get_rdtsc() - curr_task->last_tsc;
		const uint64_t cpu_freq_hz = 1000000ULL * (uint64_t) get_cpu_frequency();

		if (((diff_cycles * (uint64_t) TIMER_FREQ) / cpu_freq_hz) > 0) {
			LOG_DEBUG("Time slice expired for task %d on core %d. New task has priority %u.\n", curr_task->id, CORE_ID, prio);
			reschedule();
		}
#endif
	}
}


uint32_t get_highest_priority(void)
{
	uint32_t prio = msb(readyqueues[CORE_ID].prio_bitmap);

	if (prio > MAX_PRIO)
		return 0;
	return prio;
}


void* get_readyqueue(void)
{
	return &readyqueues[CORE_ID];
}


int multitasking_init(void)
{
	uint32_t core_id = CORE_ID;

	if (BUILTIN_EXPECT(task_table[0].status != TASK_IDLE, 0)) {
		LOG_ERROR("Task 0 is not an idle task\n");
		return -ENOMEM;
	}

	task_table[0].prio = IDLE_PRIO;
	task_table[0].stack = (char*) ((size_t)&boot_stack + core_id * KERNEL_STACK_SIZE);
	task_table[0].ist_addr = (char*)&boot_ist;
	set_per_core(kernel_stack, task_table[0].stack + KERNEL_STACK_SIZE - 0x10);
	set_per_core(current_task, task_table+0);
	set_tss((size_t) task_table[0].stack + KERNEL_STACK_SIZE - 0x10, (size_t) task_table[0].ist_addr + KERNEL_STACK_SIZE - 0x10);

	readyqueues[core_id].idle = task_table+0;

	return 0;
}


/* interrupt handler to save / restore the FPU context */
void fpu_handler(struct state *s)
{
	(void) s;

	task_t* task = per_core(current_task);
	uint32_t core_id = CORE_ID;

	clts(); // clear the TS flag of cr0
	task->flags |= TASK_FPU_USED;

	if (!(task->flags & TASK_FPU_INIT))  {
		// use the FPU at the first time => Initialize FPU
		fpu_init(&task->fpu);
		task->flags |= TASK_FPU_INIT;
	}

	if (readyqueues[core_id].fpu_owner == task->id)
		return;

	spinlock_irqsave_lock(&readyqueues[core_id].lock);
	// did another already use the the FPU? => save FPU state
	if (readyqueues[core_id].fpu_owner) {
		save_fpu_state(&(task_table[readyqueues[core_id].fpu_owner].fpu));
		task_table[readyqueues[core_id].fpu_owner].flags &= ~TASK_FPU_USED;
	}
	readyqueues[core_id].fpu_owner = task->id;
	spinlock_irqsave_unlock(&readyqueues[core_id].lock);

	restore_fpu_state(&task->fpu);
}


int set_idle_task(void)
{
	uint32_t i, core_id = CORE_ID;
	int ret = -ENOMEM;

	spinlock_irqsave_lock(&table_lock);

	for(i=0; i<MAX_TASKS; i++) {
		if (task_table[i].status == TASK_INVALID) {
			task_table[i].id = i;
			task_table[i].status = TASK_IDLE;
			task_table[i].last_core = core_id;
			task_table[i].last_stack_pointer = NULL;
			task_table[i].stack = (char*) ((size_t)&boot_stack + core_id * KERNEL_STACK_SIZE);
			task_table[i].ist_addr = create_stack(KERNEL_STACK_SIZE);
			set_per_core(kernel_stack, task_table[i].stack + KERNEL_STACK_SIZE - 0x10);
			task_table[i].prio = IDLE_PRIO;
			task_table[i].heap = NULL;
			readyqueues[core_id].idle = task_table+i;
			set_per_core(current_task, readyqueues[core_id].idle);
			set_tss((size_t) task_table[i].stack + KERNEL_STACK_SIZE - 0x10, (size_t) task_table[i].ist_addr + KERNEL_STACK_SIZE - 0x10);
			ret = 0;

			break;
		}
	}

	spinlock_irqsave_unlock(&table_lock);

	return ret;
}


int init_tls(void)
{
	task_t* curr_task = per_core(current_task);

	// do we have a thread local storage?
	if (((size_t) &tls_end - (size_t) &tls_start) > 0) {
		char* tls_addr = NULL;
		size_t fs;

		curr_task->tls_addr = (size_t) &tls_start;
		curr_task->tls_size = (size_t) &tls_end - (size_t) &tls_start;

		tls_addr = kmalloc(curr_task->tls_size + TLS_OFFSET + sizeof(size_t));
		if (BUILTIN_EXPECT(!tls_addr, 0)) {
			LOG_ERROR("load_task: heap is missing!\n");
			return -ENOMEM;
		}

		memset(tls_addr, 0x00, TLS_OFFSET);
		memcpy((void*) (tls_addr+TLS_OFFSET), (void*) curr_task->tls_addr, curr_task->tls_size);
		fs = (size_t) tls_addr + curr_task->tls_size + TLS_OFFSET;
		*((size_t*)fs) = fs;

		// set fs register to the TLS segment
<<<<<<< HEAD
		set_tls((size_t) tls_addr + curr_task->tls_size + TLS_OFFSET);
		LOG_INFO("TLS of task %d on core %d starts at 0x%zx (size 0x%zx)\n", curr_task->id, CORE_ID, tls_addr + TLS_OFFSET, curr_task->tls_size);
=======
		set_tls(fs);
		LOG_INFO("TLS of task %d on core %d starts at 0x%zx (TLS)\n", curr_task->id, CORE_ID, tls_addr + TLS_OFFSET);
>>>>>>> 7e8549b8
	} else set_tls(0); // no TLS => clear fs register

	return 0;
}


void finish_task_switch(void)
{
	task_t* old;
	const uint32_t core_id = CORE_ID;

	spinlock_irqsave_lock(&readyqueues[core_id].lock);

	if ((old = readyqueues[core_id].old_task) != NULL) {
		readyqueues[core_id].old_task = NULL;

		if (old->status == TASK_FINISHED) {
			/* cleanup task */
			if (old->stack) {
				LOG_INFO("Release stack at 0x%zx\n", old->stack);
				destroy_stack(old->stack, DEFAULT_STACK_SIZE);
				old->stack = NULL;
			}

			if (!old->parent && old->heap) {
				kfree(old->heap);
				old->heap = NULL;
			}

			if (old->ist_addr) {
				destroy_stack(old->ist_addr, KERNEL_STACK_SIZE);
				old->ist_addr = NULL;
			}

			old->last_stack_pointer = NULL;

			if (readyqueues[core_id].fpu_owner == old->id)
				readyqueues[core_id].fpu_owner = 0;

			/* signalizes that this task could be reused */
			old->status = TASK_INVALID;
		} else {
			// re-enqueue old task
			readyqueues_push_back(core_id, old);
		}
	}

	spinlock_irqsave_unlock(&readyqueues[core_id].lock);
}


void NORETURN do_exit(int arg)
{
	task_t* curr_task = per_core(current_task);
	void* tls_addr = NULL;
	const uint32_t core_id = CORE_ID;

	LOG_INFO("Terminate task: %u, return value %d\n", curr_task->id, arg);

	uint8_t flags = irq_nested_disable();

	// decrease the number of active tasks
	spinlock_irqsave_lock(&readyqueues[core_id].lock);
	readyqueues[core_id].nr_tasks--;
	spinlock_irqsave_unlock(&readyqueues[core_id].lock);

	// do we need to release the TLS?
	tls_addr = (void*)get_tls();
	if (tls_addr) {
		LOG_INFO("Release TLS at %p\n", (char*)tls_addr - curr_task->tls_size);
		kfree((char*)tls_addr - curr_task->tls_size - TLS_OFFSET);
	}

	curr_task->status = TASK_FINISHED;
	reschedule();

	irq_nested_enable(flags);

	LOG_ERROR("Kernel panic: scheduler found no valid task\n");
	while(1) {
		HALT;
	}
}


void NORETURN leave_kernel_task(void) {
	int result;

	result = 0; //get_return_value();
	do_exit(result);
}


void NORETURN do_abort(void) {
	do_exit(-1);
}


static uint32_t get_next_core_id(void)
{
	uint32_t i;
	static uint32_t core_id = MAX_CORES;

	if (core_id >= MAX_CORES)
		core_id = CORE_ID;

	// we assume OpenMP applications
	// => number of threads is (normaly) equal to the number of cores
	// => search next available core
	for(i=0, core_id=(core_id+1)%MAX_CORES; i<2*MAX_CORES; i++, core_id=(core_id+1)%MAX_CORES)
		if (readyqueues[core_id].idle)
			break;

	if (BUILTIN_EXPECT(!readyqueues[core_id].idle, 0)) {
		LOG_ERROR("BUG: no core available!\n");
		return MAX_CORES;
	}

	return core_id;
}


int clone_task(tid_t* id, entry_point_t ep, void* arg, uint8_t prio)
{
	int ret = -EINVAL;
	uint32_t i;
	void* stack = NULL;
	void* ist = NULL;
	task_t* curr_task;
	uint32_t core_id;

	if (BUILTIN_EXPECT(!ep, 0))
		return -EINVAL;
	if (BUILTIN_EXPECT(prio == IDLE_PRIO, 0))
		return -EINVAL;
	if (BUILTIN_EXPECT(prio > MAX_PRIO, 0))
		return -EINVAL;

	curr_task = per_core(current_task);

	stack = create_stack(DEFAULT_STACK_SIZE);
	if (BUILTIN_EXPECT(!stack, 0))
		return -ENOMEM;

	ist =  create_stack(KERNEL_STACK_SIZE);
	if (BUILTIN_EXPECT(!ist, 0)) {
		destroy_stack(stack, DEFAULT_STACK_SIZE);
		return -ENOMEM;
	}

	spinlock_irqsave_lock(&table_lock);

	core_id = get_next_core_id();
	if (BUILTIN_EXPECT(core_id >= MAX_CORES, 0))
	{
		spinlock_irqsave_unlock(&table_lock);
		ret = -EINVAL;
		goto out;
	}

	for(i=0; i<MAX_TASKS; i++) {
		if (task_table[i].status == TASK_INVALID) {
			task_table[i].id = i;
			task_table[i].status = TASK_READY;
			task_table[i].last_core = core_id;
			task_table[i].last_stack_pointer = NULL;
			task_table[i].stack = stack;
			task_table[i].prio = prio;
			task_table[i].heap = curr_task->heap;
                        task_table[i].start_tick = get_clock_tick();
			task_table[i].last_tsc = 0;
			task_table[i].parent = curr_task->id;
			task_table[i].tls_addr = curr_task->tls_addr;
			task_table[i].tls_size = curr_task->tls_size;
			task_table[i].ist_addr = ist;
			task_table[i].lwip_err = 0;
			task_table[i].signal_handler = NULL;

			if (id)
				*id = i;

			ret = create_default_frame(task_table+i, ep, arg, core_id);
			if (ret)
				goto out;

                        // add task in the readyqueues
			spinlock_irqsave_lock(&readyqueues[core_id].lock);
			readyqueues[core_id].prio_bitmap |= (1 << prio);
			readyqueues[core_id].nr_tasks++;
			if (!readyqueues[core_id].queue[prio-1].first) {
				task_table[i].next = task_table[i].prev = NULL;
				readyqueues[core_id].queue[prio-1].first = task_table+i;
				readyqueues[core_id].queue[prio-1].last = task_table+i;
			} else {
				task_table[i].prev = readyqueues[core_id].queue[prio-1].last;
				task_table[i].next = NULL;
				readyqueues[core_id].queue[prio-1].last->next = task_table+i;
				readyqueues[core_id].queue[prio-1].last = task_table+i;
			}
			spinlock_irqsave_unlock(&readyqueues[core_id].lock);
 			break;
		}
	}

	spinlock_irqsave_unlock(&table_lock);

	if (!ret)
		LOG_INFO("start new thread %d on core %d with stack address %p\n", i, core_id, stack);

out:
	if (ret) {
		destroy_stack(stack, DEFAULT_STACK_SIZE);
		destroy_stack(ist, KERNEL_STACK_SIZE);
	}

#if 0
	if (core_id != CORE_ID)
		apic_send_ipi(core_id, 121);
#endif

	return ret;
}


int create_task(tid_t* id, entry_point_t ep, void* arg, uint8_t prio, uint32_t core_id)
{
	int ret = -ENOMEM;
	uint32_t i;
	void* stack = NULL;
	void* ist = NULL;
	void* counter = NULL;

	if (BUILTIN_EXPECT(!ep, 0))
		return -EINVAL;
	if (BUILTIN_EXPECT(prio == IDLE_PRIO, 0))
		return -EINVAL;
	if (BUILTIN_EXPECT(prio > MAX_PRIO, 0))
		return -EINVAL;
	if (BUILTIN_EXPECT(core_id >= MAX_CORES, 0))
		return -EINVAL;
	if (BUILTIN_EXPECT(!readyqueues[core_id].idle, 0))
		return -EINVAL;

	stack = create_stack(DEFAULT_STACK_SIZE);
	if (BUILTIN_EXPECT(!stack, 0))
		return -ENOMEM;

	ist = create_stack(KERNEL_STACK_SIZE);
	if (BUILTIN_EXPECT(!ist, 0)) {
		destroy_stack(stack, DEFAULT_STACK_SIZE);
		return -ENOMEM;
	}

	counter = kmalloc(sizeof(atomic_int64_t));
	if (BUILTIN_EXPECT(!counter, 0)) {
		destroy_stack(stack, KERNEL_STACK_SIZE);
		destroy_stack(stack, DEFAULT_STACK_SIZE);
		return -ENOMEM;
	}
	atomic_int64_set((atomic_int64_t*) counter, 0);

	spinlock_irqsave_lock(&table_lock);

	for(i=0; i<MAX_TASKS; i++) {
		if (task_table[i].status == TASK_INVALID) {
			task_table[i].id = i;
			task_table[i].status = TASK_READY;
			task_table[i].last_core = core_id;
			task_table[i].last_stack_pointer = NULL;
			task_table[i].stack = stack;
			task_table[i].prio = prio;
			task_table[i].heap = NULL;
			task_table[i].start_tick = get_clock_tick();
			task_table[i].last_tsc = 0;
			task_table[i].parent = 0;
			task_table[i].ist_addr = ist;
			task_table[i].tls_addr = 0;
			task_table[i].tls_size = 0;
			task_table[i].lwip_err = 0;
			task_table[i].signal_handler = NULL;

			if (id)
				*id = i;

			ret = create_default_frame(task_table+i, ep, arg, core_id);
			if (ret)
				goto out;

			// add task in the readyqueues
			spinlock_irqsave_lock(&readyqueues[core_id].lock);
			readyqueues[core_id].prio_bitmap |= (1 << prio);
			readyqueues[core_id].nr_tasks++;
			if (!readyqueues[core_id].queue[prio-1].first) {
				task_table[i].next = task_table[i].prev = NULL;
				readyqueues[core_id].queue[prio-1].first = task_table+i;
				readyqueues[core_id].queue[prio-1].last = task_table+i;
			} else {
				task_table[i].prev = readyqueues[core_id].queue[prio-1].last;
				task_table[i].next = NULL;
				readyqueues[core_id].queue[prio-1].last->next = task_table+i;
				readyqueues[core_id].queue[prio-1].last = task_table+i;
			}
			spinlock_irqsave_unlock(&readyqueues[core_id].lock);
			break;
		}
	}

	if (!ret)
		LOG_INFO("start new task %d on core %d with stack address %p\n", i, core_id, stack);

out:
	spinlock_irqsave_unlock(&table_lock);

	if (ret) {
		destroy_stack(stack, DEFAULT_STACK_SIZE);
		destroy_stack(ist, KERNEL_STACK_SIZE);
		kfree(counter);
	}

#if 0
	if (core_id != CORE_ID)
		apic_send_ipi(core_id, 121);
#endif

	return ret;
}


int create_kernel_task_on_core(tid_t* id, entry_point_t ep, void* args, uint8_t prio, uint32_t core_id)
{
	if (prio > MAX_PRIO)
		prio = NORMAL_PRIO;

	return create_task(id, ep, args, prio, core_id);
}


int create_kernel_task(tid_t* id, entry_point_t ep, void* args, uint8_t prio)
{
	if (prio > MAX_PRIO)
		prio = NORMAL_PRIO;

	return create_task(id, ep, args, prio, CORE_ID);
}


int wakeup_task(tid_t id)
{
	task_t* task;
	uint32_t core_id;
	int ret = -EINVAL;
	uint8_t flags;

	flags = irq_nested_disable();

	task = &task_table[id];
	core_id = task->last_core;

	if (task->status == TASK_BLOCKED) {
		task->status = TASK_READY;
		ret = 0;

		spinlock_irqsave_lock(&readyqueues[core_id].lock);

		// if task is in timer queue, remove it
		if (task->flags & TASK_TIMER) {
			task->flags &= ~TASK_TIMER;

			timer_queue_remove(core_id, task);
		}

		// add task to the ready queue
		readyqueues_push_back(core_id, task);

		spinlock_irqsave_unlock(&readyqueues[core_id].lock);
	}

	irq_nested_enable(flags);

	return ret;
}


int block_task(tid_t id)
{
	task_t* task;
	uint32_t core_id;
	int ret = -EINVAL;
	uint8_t flags;

	flags = irq_nested_disable();

	task = &task_table[id];
	core_id = task->last_core;

	if (task->status == TASK_RUNNING) {
		task->status = TASK_BLOCKED;

		spinlock_irqsave_lock(&readyqueues[core_id].lock);

		// remove task from ready queue
		readyqueues_remove(core_id, task);

		spinlock_irqsave_unlock(&readyqueues[core_id].lock);

		ret = 0;
	}

	irq_nested_enable(flags);

	return ret;
}


int block_current_task(void)
{
	return block_task(per_core(current_task)->id);
}


int set_timer(uint64_t deadline)
{
	task_t* curr_task;
	uint32_t core_id;
	uint8_t flags;
	int ret = -EINVAL;

	flags = irq_nested_disable();

	curr_task = per_core(current_task);
	core_id = CORE_ID;

	if (curr_task->status == TASK_RUNNING) {
		// blocks task and removes from ready queue
		block_task(curr_task->id);

		curr_task->flags |= TASK_TIMER;
		curr_task->timeout = deadline;

		timer_queue_push(core_id, curr_task);

		ret = 0;
	} else {
		LOG_INFO("Task is already blocked. No timer will be set!\n");
	}

	irq_nested_enable(flags);

	return ret;
}


void check_timers(void)
{
	readyqueues_t* readyqueue = &readyqueues[CORE_ID];
	spinlock_irqsave_lock(&readyqueue->lock);

	// since IRQs are disabled, get_clock_tick() won't increase here
	const uint64_t current_tick = get_clock_tick();

	// wakeup tasks whose deadline has expired
	task_t* task;
	while ((task = readyqueue->timers.first) && (task->timeout <= current_tick))
	{
		// pops task from timer queue, so next iteration has new first element
		wakeup_task(task->id);
	}

	spinlock_irqsave_unlock(&readyqueue->lock);
}


size_t** scheduler(void)
{
	task_t* orig_task;
	task_t* curr_task;
	const uint32_t core_id = CORE_ID;
	uint64_t prio;

	orig_task = curr_task = per_core(current_task);
	curr_task->last_core = core_id;

	spinlock_irqsave_lock(&readyqueues[core_id].lock);

	/* signalizes that this task could be realized */
	if (curr_task->status == TASK_FINISHED)
		readyqueues[core_id].old_task = curr_task;
	else readyqueues[core_id].old_task = NULL; // reset old task

	// do we receive a shutdown IPI => only the idle task should get the core
	if (BUILTIN_EXPECT(go_down, 0)) {
		if (curr_task->status == TASK_IDLE)
			goto get_task_out;
		curr_task = readyqueues[core_id].idle;
		set_per_core(current_task, curr_task);
	}

	// determine highest priority
	prio = msb(readyqueues[core_id].prio_bitmap);

	const int readyqueue_empty = prio > MAX_PRIO;
	if (readyqueue_empty) {

		if ((curr_task->status == TASK_RUNNING) || (curr_task->status == TASK_IDLE))
			goto get_task_out;
		curr_task = readyqueues[core_id].idle;
		set_per_core(current_task, curr_task);
	} else {
		// Does the current task have an higher priority? => no task switch
		if ((curr_task->prio > prio) && (curr_task->status == TASK_RUNNING))
			goto get_task_out;

		// mark current task for later cleanup by finish_task_switch()
		if (curr_task->status == TASK_RUNNING) {
			curr_task->status = TASK_READY;
			readyqueues[core_id].old_task = curr_task;
		}

		// get new task from its ready queue
		curr_task = task_list_pop_front(&readyqueues[core_id].queue[prio-1]);

		if(BUILTIN_EXPECT(curr_task == NULL, 0)) {
			LOG_ERROR("Kernel panic: No task in readyqueue\n");
			while(1);
		}
		if (BUILTIN_EXPECT(curr_task->status == TASK_INVALID, 0)) {
			LOG_ERROR("Kernel panic: Got invalid task %d, orig task %d\n",
			        curr_task->id, orig_task->id);
			while(1);
		}

		// if we removed the last task from queue, update priority bitmap
		if(readyqueues[core_id].queue[prio-1].first == NULL) {
			readyqueues[core_id].prio_bitmap &= ~(1 << prio);
		}

		// finally make it the new current task
		curr_task->status = TASK_RUNNING;
#ifdef DYNAMIC_TICKS
		curr_task->last_tsc = get_rdtsc();
#endif
		set_per_core(current_task, curr_task);
	}

get_task_out:
	spinlock_irqsave_unlock(&readyqueues[core_id].lock);

	if (curr_task != orig_task) {
		LOG_DEBUG("schedule on core %d from %u to %u with prio %u\n", core_id, orig_task->id, curr_task->id, (uint32_t)curr_task->prio);

		return (size_t**) &(orig_task->last_stack_pointer);
	}

	return NULL;
}


int get_task(tid_t id, task_t** task)
{
	if (BUILTIN_EXPECT(task == NULL, 0)) {
		return -ENOMEM;
	}

	if (BUILTIN_EXPECT(id >= MAX_TASKS, 0)) {
		return -ENOENT;
	}

	if (BUILTIN_EXPECT(task_table[id].status == TASK_INVALID, 0)) {
		return -EINVAL;
	}

	*task = &task_table[id];

	return 0;
}


void reschedule(void)
{
	size_t** stack;
	uint8_t flags;

	flags = irq_nested_disable();
	if ((stack = scheduler()))
		switch_context(stack);
	irq_nested_enable(flags);
}<|MERGE_RESOLUTION|>--- conflicted
+++ resolved
@@ -351,13 +351,8 @@
 		*((size_t*)fs) = fs;
 
 		// set fs register to the TLS segment
-<<<<<<< HEAD
-		set_tls((size_t) tls_addr + curr_task->tls_size + TLS_OFFSET);
+		set_tls(fs);
 		LOG_INFO("TLS of task %d on core %d starts at 0x%zx (size 0x%zx)\n", curr_task->id, CORE_ID, tls_addr + TLS_OFFSET, curr_task->tls_size);
-=======
-		set_tls(fs);
-		LOG_INFO("TLS of task %d on core %d starts at 0x%zx (TLS)\n", curr_task->id, CORE_ID, tls_addr + TLS_OFFSET);
->>>>>>> 7e8549b8
 	} else set_tls(0); // no TLS => clear fs register
 
 	return 0;
