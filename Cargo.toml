[package]
name = "rusty-hermit"
version = "0.3.45"
authors = [
	"Stefan Lankes <slankes@eonerc.rwth-aachen.de>",
	"Colin Finck <colin.finck@rwth-aachen.de>"
]
build = "build.rs"
license = "MIT/Apache-2.0"
readme = "README.md"
keywords = ["unikernel", "libos"]
categories = ["os"]
repository = "https://github.com/hermitcore/rusty-hermit"
documentation = "https://hermitcore.github.io/libhermit-rs/hermit/"
edition = "2018"
description = """
A Rust-based library operting system
"""
exclude = ["/img/*", "./CMakeLists.txt", "/Dockerfile", "/.gitlab-ci.yml", ".gitignore", ".gitattributes", "/.vscode/*", "/.github/*"]

[lib]
crate-type = ["staticlib", "lib"]  # "lib" required for integration tests
name = "hermit"

[[test]]
name = "basic_print"
harness = false

[[test]]
name = "basic_math"
harness = true

[[test]]
name = "measure_startup_time"
harness = false

[features]
<<<<<<< HEAD
default = ["pci", "acpi", "smp"]
=======
default = ["pci", "acpi", "fsgsbase"]
>>>>>>> 7d57cd73
vga = []
newlib = []
pci = []
acpi = []
<<<<<<< HEAD
smp = []
=======
fsgsbase = []
>>>>>>> 7d57cd73

[dev-dependencies]
x86 = { version = "0.34.*", default-features = false }
float-cmp = "0.8.0"

[dependencies.scopeguard]
version = "1.1"
default-features = false

[dev-dependencies.num-traits]
version = "0.2"
default-features = false
# features = ["i128"] // Blocked by: https://github.com/rust-num/num-traits/issues/177

[dependencies]
bitflags = "1.2"
#cfg-if = "0.1"
#byteorder = { version = "1.0", default-features = false }
num-derive = "0.3"
crossbeam-utils = { version = "0.8", default-features = false }

[dependencies.num]
version = "0.3"
default-features = false

[dependencies.num-traits]
version = "0.2"
default-features = false

[dependencies.log]
version = "0.4"
default-features = false
#features = ["release_max_level_info"]

[target.'cfg(target_arch = "x86_64")'.dependencies.multiboot]
version = "0.6.*"

[target.'cfg(target_arch = "x86_64")'.dependencies.x86]
version = "0.34.*"
default-features = false

# The development profile, used for `cargo build`.
[profile.dev]
opt-level = 1      # controls the `--opt-level` the compiler builds with
debug = true       # controls whether the compiler passes `-C debuginfo`
# a value of `true` is equivalent to `2`
rpath = false      # controls whether the compiler passes `-C rpath`
lto = false         # controls `-C lto` for binaries and staticlibs
debug-assertions = true # controls whether debug assertions are enabled
# Disabled because of https://github.com/rust-lang/cargo/issues/7359
#panic = "abort" # Call abort on panic https://github.com/rust-lang/rust/pull/32900

# The release profile, used for `cargo build --release`.
[profile.release]
opt-level = 3
debug = false
rpath = false
lto = "thin"
debug-assertions = false
#panic = "abort"<|MERGE_RESOLUTION|>--- conflicted
+++ resolved
@@ -35,20 +35,13 @@
 harness = false
 
 [features]
-<<<<<<< HEAD
-default = ["pci", "acpi", "smp"]
-=======
-default = ["pci", "acpi", "fsgsbase"]
->>>>>>> 7d57cd73
+default = ["pci", "acpi", "fsgsbase", "smp"]
 vga = []
 newlib = []
 pci = []
 acpi = []
-<<<<<<< HEAD
 smp = []
-=======
 fsgsbase = []
->>>>>>> 7d57cd73
 
 [dev-dependencies]
 x86 = { version = "0.34.*", default-features = false }
